--- conflicted
+++ resolved
@@ -49,17 +49,20 @@
         parameters.is_visualize_extra_info = True
 
         if parameters.scenario_type.lower() == "goal_reaching_1":
-            env, decision_making_module, priority_module, parameters = ppo_goal_reaching(
-                parameters=parameters
-            )
+            (
+                env,
+                decision_making_module,
+                priority_module,
+                parameters,
+            ) = ppo_goal_reaching(parameters=parameters)
         else:
-<<<<<<< HEAD
-            env, decision_making_module, optimization_module, priority_module, parameters = mappo_cavs(
-=======
-            env, policy, priority_module, _, parameters = mappo_cavs(
->>>>>>> 1c490bd1
-                parameters=parameters
-            )
+            (
+                env,
+                decision_making_module,
+                optimization_module,
+                priority_module,
+                parameters,
+            ) = mappo_cavs(parameters=parameters)
 
         out_td, frame_list = env.rollout(
             max_steps=parameters.max_steps - 1,
