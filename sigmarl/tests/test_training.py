--- conflicted
+++ resolved
@@ -46,19 +46,9 @@
 
                 # Run training for the scenario
                 if parameters.scenario_type.lower() == "goal_reaching_1":
-<<<<<<< HEAD
-                    env, decision_making_module, priority_module, parameters = ppo_goal_reaching(
-                        parameters=parameters
-                    )
-                else:
-                    env, decision_making_module, optimization_module, priority_module, parameters = mappo_cavs(
-                        parameters=parameters
-                    )
-=======
                     ppo_goal_reaching(parameters=parameters)
                 else:
                     mappo_cavs(parameters=parameters)
->>>>>>> 1c490bd1
 
                 self.assertTrue(os.path.exists(parameters.where_to_save))
                 self.assertTrue(len(os.listdir(parameters.where_to_save)) > 1)
