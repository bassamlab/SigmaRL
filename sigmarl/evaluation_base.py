# Copyright (c) 2024, Chair of Embedded Software (Informatik 11) - RWTH Aachen University.
#
# This source code is licensed under the MIT license found in the
# LICENSE file in the root directory of this source tree.

from datetime import datetime
import torch
import numpy as np
from termcolor import colored, cprint

from vmas.simulator.utils import save_video

import matplotlib.pyplot as plt
import matplotlib.ticker as ticker
import matplotlib

import os
import time
import json

from sigmarl.mappo_cavs import mappo_cavs
from sigmarl.helper_training import (
    SaveData,
    find_the_highest_reward_among_all_models,
    get_model_name,
    is_latex_available,
)

from sigmarl.constants import SCENARIOS, AGENTS

from sigmarl.colors import Color, colors

# Set up font
matplotlib.rcParams["pdf.fonttype"] = 42  # Use Type 1 fonts (vector fonts)
matplotlib.rcParams["font.family"] = "serif"
matplotlib.rcParams["font.serif"] = ["Times New Roman", "DejaVu Serif", "Georgia"]
matplotlib.rcParams.update({"font.size": 11})  # Set global font size
matplotlib.rcParams["text.usetex"] = is_latex_available()


class Evaluation:
    """
    A class for handling the evaluation of simulation outputs.
    """

    def __init__(self, **kwargs):
        """
        Initializes the Evaluation object with model paths and titles for rendering.

        Args:
        model_paths (list): List of paths to the model directories.
        where_to_save_eva_results (str): Where to save evaluation results.
        render_titles (list): Titles for rendering the plots.
        video_names (list): Video names.
        """
        self.scenario_type = kwargs.pop("scenario_type", None)

        self.agent_width = AGENTS["width"]

        self.max_speed = AGENTS["max_speed_achievable"]  # Maximum achievable speed

        self.model_paths = kwargs.pop("model_paths", None)

        self.where_to_save_eva_results = kwargs.pop(
            "where_to_save_eva_results", "outputs"
        )

        self.is_show_different_collisions = kwargs.pop(
            "is_show_different_collisions", True
        )

        self.x_tick_label_rotation = kwargs.pop("x_tick_label_rotation", 0)

        self.fig_sizes = kwargs.pop(
            "fig_sizes",
            {
                "episode_reward": (3.8, 4.3),
                "collision_rate": (3.5, 2.0),
                "centerline_deviation": (3.5, 2.0),
                "average_speed": (3.5, 2.0),
            },
        )

        self.y_limits = kwargs.pop(
            "y_limits",
            {
                "episode_reward": [-2, 10],
                "collision_rate": [0, 100],
                "centerline_deviation": [0, 100],
                "average_speed": [0, 100],
            },
        )

        self.where_to_save_logging = kwargs.pop("where_to_save_logging", "log.txt")

        self.fitst_model_index = kwargs.pop("fitst_model_index", 1)

        self.legends = kwargs.pop("legends", None)
        self.render_titles = kwargs.pop("render_titles", None)
        self.num_simulations_per_model = kwargs.pop("num_simulations_per_model", 32)
        self.n_agents = kwargs.pop("n_agents", 15)
        self.simulation_steps = kwargs.pop("simulation_steps", 15)

        self.is_render = kwargs.pop("is_render", False)
        self.is_save_simulation_video = kwargs.pop("is_save_simulation_video", False)

        self.is_real_time_rendering = kwargs.pop("is_real_time_rendering", False)

        if self.is_save_simulation_video:
            self.is_render = True

        self.video_names = kwargs.pop("video_names", None)

        self.idx_our = next(
            (i for i, path in enumerate(self.model_paths) if "our" in path), -1
        )  # Index of our model

        if self.idx_our in {-1, None}:
            self.idx_our = kwargs.pop("idx_our", 0)

        print(f"Index of our model: {self.idx_our}")

        self.parameters = None  # This will be set when loading model parameters

        self.saved_data = None

        self.num_models = len(self.model_paths)

        self.x_ticks = kwargs.pop(
            "x_ticks", [f"$M_{{{idx}}}$" for idx in range(0, self.num_models)]
        )

        self.labels = [m.split("/")[-2] for m in self.model_paths]

    def _load_parameters(self):
        """
        Loads parameters from a JSON file located in the model path.
        """
        try:
            path_to_json_file = next(
                os.path.join(self.model_i_path, file)
                for file in os.listdir(self.model_i_path)
                if file.endswith(".json")
            )  # Find the first json file in the folder
            # Load parameters from the saved json file
            with open(path_to_json_file, "r") as file:
                data = json.load(file)
                self.saved_data = SaveData.from_dict(data)
                self.parameters = self.saved_data.parameters
        except StopIteration:
            raise FileNotFoundError("No json file found.")

    def _adjust_parameters(self):
        # Adjust parameters
        self.parameters.scenario_type = self.scenario_type
        self.parameters.is_testing_mode = True
        self.parameters.is_real_time_rendering = self.is_real_time_rendering
        self.parameters.is_save_eval_results = True
        self.parameters.is_load_model = True
        self.parameters.is_load_final_model = False
        self.parameters.is_load_out_td = True
        self.parameters.n_agents = self.n_agents
        self.parameters.max_steps = self.simulation_steps

        self.parameters.is_save_simulation_video = self.is_save_simulation_video

        if self.is_render or self.parameters.is_save_simulation_video:
            # Only one env is needed if video should be shown or saved
            self.parameters.num_vmas_envs = 1
            self.parameters.is_load_out_td = False
        else:
            # Otherwise run multiple parallel envs and average the evaluation results
            self.parameters.num_vmas_envs = self.num_simulations_per_model

        # The two parameters below are only used in training. Set them to False so that they do not effect testing
        self.parameters.is_prb = False
        self.parameters.is_challenging_initial_state_buffer = False

        self.parameters.is_visualize_short_term_path = False
        self.parameters.is_visualize_lane_boundary = False
        self.parameters.is_visualize_extra_info = False
        self.parameters.render_title = self.render_titles[self.model_i]

    def _evaluate_model_i(self):
        """
        Evaluate a model.
        """
        out_td = self._get_simulation_outputs()

        if not self.parameters.is_save_simulation_video:
            positions = out_td["agents", "info", "pos"]
            velocities = out_td["agents", "info", "vel"]
            is_collision_with_agents = out_td[
                "agents", "info", "is_collision_with_agents"
            ].bool()
            is_collision_with_lanelets = out_td[
                "agents", "info", "is_collision_with_lanelets"
            ].bool()
            distance_ref = out_td["agents", "info", "distance_ref"]

            is_collide = is_collision_with_agents | is_collision_with_lanelets

            num_steps = positions.shape[1]

            self.average_speed[self.model_idx, :] = velocities.norm(dim=-1).mean(
                dim=(-2, -1)
            )
            self.collision_rate_with_agents[self.model_idx, :] = (
                is_collision_with_agents.squeeze(-1).any(dim=-1).sum(dim=-1) / num_steps
            )
            self.collision_rate_with_lanelets[self.model_idx, :] = (
                is_collision_with_lanelets.squeeze(-1).any(dim=-1).sum(dim=-1)
                / num_steps
            )
            self.distance_ref_average[self.model_idx, :] = distance_ref.squeeze(
                -1
            ).mean(dim=(-2, -1))

    def _get_simulation_outputs(self):
        # Load the model with the highest reward
        self.parameters.episode_reward_mean_current = (
            find_the_highest_reward_among_all_models(self.model_i_path)
        )
        self.parameters.model_name = get_model_name(parameters=self.parameters)
        path_eval_out_td = (
            self.parameters.where_to_save
            + self.parameters.model_name
            + f"_out_td_{self.parameters.scenario_type}.pth"
        )
        # Load simulation outputs if exist; otherwise run simulation
        if os.path.exists(path_eval_out_td) & (not self.is_render):
            cprint("[INFO] Simulation outputs exist and will be loaded.", "grey")
            out_td = torch.load(path_eval_out_td)
        else:
<<<<<<< HEAD
            env, decision_making_module, optimization_module, priority_module, _ = mappo_cavs(parameters=self.parameters)
=======
            env, policy, priority_module, _, _ = mappo_cavs(parameters=self.parameters)
>>>>>>> 1c490bd1

            cprint("[INFO] Run simulation...", "grey")
            sim_begin = time.time()

            if self.parameters.is_save_simulation_video:
                with torch.no_grad():
                    out_td, frame_list = env.rollout(
                        max_steps=self.parameters.max_steps - 1,
                        policy=decision_making_module.policy,
                        priority_module=priority_module,
                        callback=lambda env, _: env.render(
                            mode="rgb_array", visualize_when_rgb=False
                        ),  # mode \in {"human", "rgb_array"}
                        auto_cast_to_device=True,
                        break_when_any_done=False,
                        is_save_simulation_video=self.parameters.is_save_simulation_video,
                    )
                sim_end = time.time() - sim_begin

                save_video(
                    f"{self.model_i_path}{self.video_names[self.model_i]}_{self.scenario_type}",
                    frame_list,
                    fps=1 / self.parameters.dt,
                )
                print(
                    colored(f"[INFO] Video saved under ", "grey"),
                    colored(f"{self.model_i_path}.", "blue"),
                )
            else:
                with torch.no_grad():
                    out_td = env.rollout(
                        max_steps=self.parameters.max_steps - 1,
                        policy=decision_making_module.policy,
                        priority_module=priority_module,
                        callback=(lambda env, _: env.render(mode="human"))
                        if self.parameters.num_vmas_envs == 1
                        else None,  # mode should be one of {"human", "rgb_array"}
                        auto_cast_to_device=True,
                        break_when_any_done=False,
                        is_save_simulation_video=False,
                    )
                sim_end = time.time() - sim_begin

            # Save simulation outputs
            torch.save(out_td, path_eval_out_td)
            print(colored("[INFO] Simulation outputs saved.", "grey"))

            # print(
            #     colored(
            #         f"[INFO] Total execution time for {self.parameters.num_vmas_envs} simulations (each has {self.parameters.max_steps} steps): {sim_end:.3f} sec.",
            #         "blue",
            #     )
            # )
            # print(
            #     colored(
            #         f"[INFO] One-step execution time {(sim_end / self.parameters.num_vmas_envs / self.parameters.max_steps):.4f} sec.",
            #         "blue",
            #     )
            # )

        return out_td

    @staticmethod
    def smooth_data(data, window_size=5):
        """
        Smooths the data using a simple moving average.

        Args:
            data: The input data to smooth.
            window_size (int): The size of the smoothing window.

        Returns:
            numpy.ndarray: The smoothed data.
        """
        smoothed = np.convolve(data, np.ones(window_size) / window_size, mode="valid")
        return np.concatenate((data[: window_size - 1], smoothed))

    def plot(self):
        self.timestamp = datetime.now().strftime("%Y%m%d_%H%M%S")
        # Check if the directory exists
        if not os.path.exists(self.where_to_save_eva_results):
            os.makedirs(self.where_to_save_eva_results)
            print(f"[INFO] Directory '{self.where_to_save_eva_results}' was created.")
        else:
            print(
                f"[INFO] Directory '{self.where_to_save_eva_results}' already exists."
            )
        ###############################
        ## Fig 1 - Episode reward
        ###############################
        data_np = self.episode_reward.numpy()
        plt.clf()
        plt.figure(figsize=self.fig_sizes["episode_reward"])

        for i in range(data_np.shape[0]):
            # Original data with transparency
            plt.plot(
                data_np[i, :], color=colors[i], alpha=0.2, linestyle="-", linewidth=0.2
            )

            # Smoothed data
            smoothed_reward = self.smooth_data(data_np[i, :])
            plt.plot(
                smoothed_reward,
                label=self.legends[i],
                color=colors[i],
                linestyle="-",
                linewidth=0.8,
            )

        plt.xlim([0, data_np.shape[1]])
        plt.xlabel("Episode")
        plt.ylabel("Reward")

        plt.legend(
            bbox_to_anchor=(0.5, 1.88),
            loc="upper center",
            fontsize=9,
            ncol=1,
            handleheight=0.7,
            handletextpad=0.5,
            labelspacing=0.3,
        )
        # plt.legend(loc='lower right', fontsize="small", ncol=4)
        # plt.legend(bbox_to_anchor=(1, 0.5), loc='center right', fontsize=fontsize)

        plt.ylim(
            self.y_limits["episode_reward"],
        )
        plt.tight_layout(
            rect=[0, 0, 1, 1]
        )  # Adjust the layout to make space for the legend on the right
        plt.subplots_adjust(top=0.4)  # Adjust top value to make space for the legend

        # Save figure
        if self.parameters.is_save_eval_results:
            path_save_eval_fig = f"{self.where_to_save_eva_results}/{self.timestamp}_{self.parameters.scenario_type}_episode_reward.pdf"
            plt.savefig(
                path_save_eval_fig,
                format="pdf",
                bbox_inches="tight",
                pad_inches=0,
                dpi=300,
            )
            path_save_eval_fig = f"{self.where_to_save_eva_results}/{self.timestamp}_{self.parameters.scenario_type}_episode_reward.png"
            plt.savefig(
                path_save_eval_fig,
                format="png",
                bbox_inches="tight",
                pad_inches=0,
                dpi=600,
            )
            print(
                colored(f"[INFO] A fig has been saved under", "black"),
                colored(f"{path_save_eval_fig}", "blue"),
            )

        plt.clf()

        ###############################
        ## Fig 2 - collision rate [%]
        ###############################
        if not self.is_show_different_collisions:
            self._boxplot(
                figsize=self.fig_sizes["collision_rate"],
                data=self.collision_rate_sum,
                y_limits=self.y_limits["collision_rate"],
                y_label=r"Collision rate [$\%$]",
                fig_name="collision_rate",
            )
        else:
            plt.clf()
            fig, ax = plt.subplots(figsize=self.fig_sizes["collision_rate"])
            data_np = self.collision_rate_sum.numpy()
            data_with_agents_np = self.collision_rate_with_agents.numpy()
            data_with_lanelets_np = self.collision_rate_with_lanelets.numpy()

            # Positions of the violin plots (adjust as needed to avoid overlap)
            positions = np.arange(1, self.num_models + 1)
            offset = 0.2  # Offset for positioning the violins side by side

            # Plot a horizontal line indicating the median of our model
            median_our = np.median(data_np[self.idx_our])
            max_our = np.max(data_np[self.idx_our])
            plt.axhline(y=median_our, color="black", linestyle="--", alpha=0.3)
            ax.text(
                self.idx_our + 1,
                max_our,
                f"Our: {median_our:.2f}$\%$",
                ha="center",
                va="bottom",
                fontsize="small",
                color="grey",
            )

            # Plot each dataset with different colors
            parts1 = ax.violinplot(
                dataset=data_np.T,
                positions=positions - offset,
                showmeans=False,
                showmedians=True,
                widths=0.2,
            )
            parts2 = ax.violinplot(
                dataset=data_with_agents_np.T,
                positions=positions,
                showmeans=False,
                showmedians=True,
                widths=0.2,
            )
            parts3 = ax.violinplot(
                dataset=data_with_lanelets_np.T,
                positions=positions + offset,
                showmeans=False,
                showmedians=True,
                widths=0.2,
            )

            # Set colors for each violin plot
            self.custom_violinplot_color(parts1, Color.red100, Color.black100, 0.5)
            self.custom_violinplot_color(parts2, Color.blue100, Color.black100, 0.15)
            self.custom_violinplot_color(parts3, Color.green100, Color.black100, 0.15)

            # Setting ticks and labels
            ax.set_xticks(np.arange(len(self.x_ticks)))
            ax.set_xticklabels(
                self.x_ticks,
                rotation=self.x_tick_label_rotation,
                ha="right",
                fontsize="small",
            )
            ax.set_ylim(self.y_limits["collision_rate"])
            ax.set_ylabel(r"Collision rate [$\%$]")
            # ax.set_ylim([0, 2.0]) # [%]
            ax.yaxis.set_major_formatter(
                ticker.FormatStrFormatter("%.2f")
            )  # Set y-axis tick labels to have two digits after the comma
            ax.xaxis.set_minor_locator(
                ticker.NullLocator()
            )  # Make minor x-ticks invisible
            ax.grid(True, which="major", axis="x", linestyle="--", linewidth=0.1)
            ax.grid(True, which="both", axis="y", linestyle="--", linewidth=0.1)

            # # Add text to shown the median of M1
            # median_M1 = np.median(data_np[0])
            # ax.text(positions[0], 0.2, f'Median\n(total):\n{median_M1:.2f}$\%$', ha='center', va='bottom', fontsize='small', color='grey')

            # Adding legend
            ax.legend(
                [parts1["bodies"][0], parts2["bodies"][0], parts3["bodies"][0]],
                ["Total", "Agent-agent", "Agent-boundary"],
                loc="upper right",
                fontsize=8,
            )

            plt.tight_layout()
            # Save figure
            if self.parameters.is_save_eval_results:
                path_save_eval_fig = f"{self.where_to_save_eva_results}/{self.timestamp}_{self.parameters.scenario_type}_collision_rate.pdf"
                plt.savefig(
                    path_save_eval_fig,
                    format="pdf",
                    bbox_inches="tight",
                    pad_inches=0.01,
                    dpi=300,
                )
                path_save_eval_fig = f"{self.where_to_save_eva_results}/{self.timestamp}_{self.parameters.scenario_type}_collision_rate.png"
                plt.savefig(
                    path_save_eval_fig,
                    format="png",
                    bbox_inches="tight",
                    pad_inches=0.01,
                    dpi=600,
                )
                print(
                    colored(f"[INFO] A fig has been saved under", "black"),
                    colored(f"{path_save_eval_fig}", "blue"),
                )

        ###############################
        ## Fig 3 - relative centerline deviation [%]
        ###############################
        self._boxplot(
            figsize=self.fig_sizes["centerline_deviation"],
            data=self.distance_ref_average,
            y_limits=self.y_limits["centerline_deviation"],
            y_label=r"Relative centerline deviation [$\%$]",
            fig_name="deviation_average",
        )

        ###############################
        ## Fig 4 - relative average velocity [%]
        ###############################
        self._boxplot(
            figsize=self.fig_sizes["average_speed"],
            data=self.average_speed,
            y_limits=self.y_limits["average_speed"],
            y_label=r"Rel. avg. spd. [$\%$]",
            fig_name="average_speed",
        )

    def _boxplot(self, figsize, data, y_label, fig_name, y_limits: None):
        plt.clf()
        fig, ax = plt.subplots(figsize=figsize)

        data_np = data.numpy()

        # Plot a horizontal line indicating the median of our model
        median_our = np.median(data_np[self.idx_our])
        max_our = np.max(data_np[self.idx_our])
        plt.axhline(y=median_our, color="black", linestyle="--", alpha=0.3)
        ax.text(
            self.idx_our + 1,
            max_our,
            f"Our: {median_our:.2f}$\%$",
            ha="center",
            va="bottom",
            fontsize="small",
            color="grey",
        )

        ax.violinplot(dataset=data_np.T, showmeans=False, showmedians=True)
        ax.set_xticks(np.arange(len(self.x_ticks)))
        ax.set_xticklabels(
            self.x_ticks,
            rotation=self.x_tick_label_rotation,
            ha="right",
            fontsize="small",
        )
        ax.set_ylabel(y_label)

        if y_limits:
            ax.set_ylim(y_limits)

        ax.xaxis.set_minor_locator(ticker.NullLocator())  # Make minor x-ticks invisible
        ax.grid(True, which="major", axis="x", linestyle="--", linewidth=0.1)
        ax.grid(True, which="both", axis="y", linestyle="--", linewidth=0.1)

        # Save figure
        plt.tight_layout()
        if self.parameters.is_save_eval_results:
            path_save_eval_fig = f"{self.where_to_save_eva_results}/{self.timestamp}_{self.parameters.scenario_type}_{fig_name}.pdf"
            plt.savefig(
                path_save_eval_fig,
                format="pdf",
                bbox_inches="tight",
                pad_inches=0.01,
                dpi=300,
            )
            path_save_eval_fig = f"{self.where_to_save_eva_results}/{self.timestamp}_{self.parameters.scenario_type}_{fig_name}.png"
            plt.savefig(
                path_save_eval_fig,
                format="png",
                bbox_inches="tight",
                pad_inches=0.01,
                dpi=600,
            )
            print(
                colored(f"[INFO] A fig has been saved under", "black"),
                colored(f"{path_save_eval_fig}", "blue"),
            )

    def _init_eva_matrices(self):
        """
        Initialize evaluation matrices.
        """
        self.average_speed = torch.zeros(
            (self.num_models, self.parameters.num_vmas_envs),
            device=self.parameters.device,
            dtype=torch.float32,
        )
        self.collision_rate_with_agents = torch.zeros(
            (self.num_models, self.parameters.num_vmas_envs),
            device=self.parameters.device,
            dtype=torch.float32,
        )
        self.collision_rate_with_lanelets = torch.zeros(
            (self.num_models, self.parameters.num_vmas_envs),
            device=self.parameters.device,
            dtype=torch.float32,
        )
        self.distance_ref_average = torch.zeros(
            (self.num_models, self.parameters.num_vmas_envs),
            device=self.parameters.device,
            dtype=torch.float32,
        )
        self.episode_reward = torch.zeros(
            (self.num_models, self.parameters.n_iters),
            device=self.parameters.device,
            dtype=torch.float32,
        )

    def run_evaluation(self):
        """
        Main method to run evaluation over all provided model paths.
        """
        self.model_idx = 0

        for model_i in range(self.num_models):
            print("------------------------------------------")
            print(
                colored("-- [INFO] Model ", "black"),
                colored(f"{model_i + 1}", "blue"),
                colored(f"({self.legends[model_i]})", color="grey"),
            )
            print("------------------------------------------")

            self.model_i = model_i
            self.model_i_path = self.model_paths[model_i]

            self._load_parameters()
            self._adjust_parameters()

            if self.model_idx == 0:
                self._init_eva_matrices()  # Only need to be done once

            self.episode_reward[self.model_idx, :] = torch.tensor(
                [self.saved_data.episode_reward_mean_list]
            )

            self._evaluate_model_i()

            self.model_idx += 1

        if not self.parameters.is_save_simulation_video:
            self.compute_performance_metrics()
            self.plot()

    def compute_performance_metrics(
        self, is_remove_max_min: bool = True, is_relative_values: bool = True
    ):
        """
        This function computes the three performance metrices related to safety, lane following, and traffic efficienty.
        """
        # Remove the best and the worst to eliminate the influence of the stochastic nature of the randomness

        if is_remove_max_min:
            self.collision_rate_with_agents = self.remove_max_min(
                self.collision_rate_with_agents
            )
            self.collision_rate_with_lanelets = self.remove_max_min(
                self.collision_rate_with_lanelets
            )

            self.distance_ref_average = self.remove_max_min(self.distance_ref_average)

            self.average_speed = self.remove_max_min(self.average_speed)

        if is_relative_values:
            # Use relative values
            self.distance_ref_average = (
                self.distance_ref_average / self.agent_width * 100
            )
            self.average_speed = self.average_speed / self.max_speed * 100

        self.collision_rate_with_agents = self.collision_rate_with_agents * 100
        self.collision_rate_with_lanelets = self.collision_rate_with_lanelets * 100

        self.collision_rate_sum = (
            self.collision_rate_with_agents[:] + self.collision_rate_with_lanelets[:]
        )

        # Collision rate [%]
        self.CR_AA_avg = self.collision_rate_with_agents.mean(dim=-1)
        self.CR_AL_avg = self.collision_rate_with_lanelets.mean(dim=-1)
        self.CR_total_avg = self.collision_rate_sum.mean(dim=-1)

        # Relative centerline deviation [%]
        self.CD_avg = self.distance_ref_average.mean(dim=-1)

        # Relative average speed [%]
        self.AS_avg = self.average_speed.mean(dim=-1)

        # Compute composite score
        w1 = 1 / self.CR_total_avg.mean()
        w2 = 1 / self.CD_avg.mean()
        w3 = 1 / self.AS_avg.mean()
        # composite score = - w1 * CR_total_avg - w2 * CD_avg + w3 * AS_avg
        self.composite_score = (
            -w1 * self.CR_total_avg - w2 * self.CD_avg + w3 * self.AS_avg
        )

        print(f"composite_score: {self.composite_score}")

        self._log()

    def _log(self):
        # Collision rate [%]
        self.CR_AA_median = self.collision_rate_with_agents.median(dim=-1).values
        self.CR_AL_median = self.collision_rate_with_lanelets.median(dim=-1).values
        self.CR_total_median = self.collision_rate_sum.median(dim=-1).values

        # Relative centerline deviation [%]
        self.CD_median = self.distance_ref_average.median(dim=-1).values

        # Relative average speed [%]
        self.AS_median = self.average_speed.median(dim=-1).values

        # Log messages
        log_CR_AA_median = f"[LOG] Agent-agent collision rate [%]: {self.format_array(self.CR_AA_median.numpy())}"
        log_CR_AL_median = f"[LOG] Agent-lanelet collision rate [%]: {self.format_array(self.CR_AL_median.numpy())}"
        log_CR_total_median = f"[LOG] Total collision rate [%]: {self.format_array(self.CR_total_median.numpy())}"
        log_CD_median = f"[LOG] Relative centerline deviation [%]: {self.format_array(self.CD_median.numpy())}"
        log_AS_median = f"[LOG] Relative average speed [%]: {self.format_array(self.AS_median.numpy())}"

        log_CS = (
            f"[LOG] Composite scores: {self.format_array(self.composite_score.numpy())}"
        )

        cprint(log_CR_total_median, "black")
        cprint(log_CR_AA_median, "black")
        cprint(log_CR_AL_median, "black")
        cprint(log_CD_median, "black")
        cprint(log_AS_median, "black")
        cprint(log_CS)

        # Save the evaluation results to a txt file
        with open(self.where_to_save_logging, "a") as file:
            file.write(f"Scenario: {self.parameters.scenario_type}\n")
            file.write(f"{log_CR_AA_median}\n")
            file.write(f"{log_CR_AL_median}\n")
            file.write(f"{log_CR_total_median}\n")
            file.write(f"{log_CD_median}\n")
            file.write(f"{log_AS_median}\n")
            file.write(f"{log_CS}\n")
            file.write("=========================================")
            file.write("\n")

    @staticmethod
    def remove_max_min(tensor):
        """
        Remove the maximum and minimum values from each row of the tensor.

        Args:
            tensor: A 2D tensor with shape [a, b]

        Returns:
            A 2D tensor with the max and min values removed from each row.
        """
        # Find the indices of the max and min in each row
        max_vals, max_indices = torch.max(tensor, dim=1, keepdim=True)
        min_vals, min_indices = torch.min(tensor, dim=1, keepdim=True)

        # Deal with the case in which one whole row has the same value
        is_row_same_value = max_indices == min_indices
        is_row_different_values = max_indices != min_indices

        row_same_value, _ = torch.where(is_row_same_value)
        row_different_values, _ = torch.where(is_row_different_values)

        # Replace max and min values with inf and -inf
        tensor[row_same_value.unsqueeze(-1), 0] = float("inf")
        tensor[row_same_value.unsqueeze(-1), 1] = float("-inf")

        tensor[
            row_different_values.unsqueeze(-1),
            max_indices[is_row_different_values].unsqueeze(-1),
        ] = float("inf")
        tensor[
            row_different_values.unsqueeze(-1),
            min_indices[is_row_different_values].unsqueeze(-1),
        ] = float("-inf")

        # Remove the inf and -inf values
        mask = (tensor != float("inf")) & (tensor != float("-inf"))
        filtered_tensor = tensor[mask].view(tensor.size(0), -1)

        return filtered_tensor

    # Function to add custom median markers
    @staticmethod
    def custom_violinplot_color(parts, color_face, color_lines, alpha):
        for pc in parts["bodies"]:
            pc.set_facecolor(color_face)
            pc.set_edgecolor(color_face)
            pc.set_alpha(alpha)

        parts["cmedians"].set_colors(color_lines)
        parts["cmedians"].set_alpha(alpha)
        parts["cmaxes"].set_colors(color_lines)
        parts["cmaxes"].set_alpha(alpha)
        parts["cmins"].set_colors(color_lines)
        parts["cmins"].set_alpha(alpha)
        parts["cbars"].set_colors(color_lines)
        parts["cbars"].set_alpha(alpha)

    @staticmethod
    def format_array(arr):
        return ", ".join([f"{x:.2f}" for x in arr])

    @staticmethod
    def min_max_normalize(tensor: torch.Tensor, **kwargs):
        """
        This function min-max normalize the given tensor.
        """
        min_val = kwargs.pop("min", tensor.min())
        max_val = kwargs.pop("max", tensor.max())
        return (tensor - min_val) / (max_val - min_val)<|MERGE_RESOLUTION|>--- conflicted
+++ resolved
@@ -232,11 +232,13 @@
             cprint("[INFO] Simulation outputs exist and will be loaded.", "grey")
             out_td = torch.load(path_eval_out_td)
         else:
-<<<<<<< HEAD
-            env, decision_making_module, optimization_module, priority_module, _ = mappo_cavs(parameters=self.parameters)
-=======
-            env, policy, priority_module, _, _ = mappo_cavs(parameters=self.parameters)
->>>>>>> 1c490bd1
+            (
+                env,
+                decision_making_module,
+                optimization_module,
+                priority_module,
+                _,
+            ) = mappo_cavs(parameters=self.parameters)
 
             cprint("[INFO] Run simulation...", "grey")
             sim_begin = time.time()
