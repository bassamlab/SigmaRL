# Copyright (c) 2024, Chair of Embedded Software (Informatik 11) - RWTH Aachen University.
#
# This source code is licensed under the MIT license found in the
# LICENSE file in the root directory of this source tree.

# Adapted from https://pytorch.org/rl/stable/tutorials/multiagent_ppo.html
import time

from termcolor import colored, cprint

import random

# Torch
import torch

# Enable anomaly detection
# torch.autograd.set_detect_anomaly(True)

# Data collection
from sigmarl.helper_training import (
<<<<<<< HEAD
    SyncDataCollectorCustom
=======
    SyncDataCollectorCustom,
    DecisionMakingModule,
    PriorityModule,
>>>>>>> 1c490bd1
)
from torchrl.data.replay_buffers import ReplayBuffer
from torchrl.data import TensorDictPrioritizedReplayBuffer
from torchrl.data.replay_buffers.samplers import SamplerWithoutReplacement
from torchrl.data.replay_buffers.storages import LazyTensorStorage

# Env
from torchrl.envs import RewardSum

# Utils
from tqdm import tqdm

import os

from torchrl.envs.libs.vmas import VmasEnv

# Import custom classes
from sigmarl.helper_training import (
    Parameters,
    SaveData,
    TransformedEnvCustom,
    get_path_to_save_model,
    find_the_highest_reward_among_all_models,
    save,
    compute_td_error
)
from sigmarl.modules.cbf_module import CBFModule
from sigmarl.modules.decision_making_module import DecisionMakingModule
from sigmarl.modules.optimization_module import OptimizationModule
from sigmarl.modules.priority_module import PriorityModule

from sigmarl.scenarios.road_traffic import ScenarioRoadTraffic

from sigmarl.cbf_qp import CBFQP


class MAPPOCAVs:
    """
    Multi-Agent Proximal Policy Optimization (MAPPO) for Connected and Autonomous Vehicles (CAVs).
    This class encapsulates the entire training process for MAPPO in a CAV environment.
    """

    def __init__(self, parameters: Parameters):
        """
        Initialize the MAPPOCAVs class.

        Args:
            parameters (Parameters): Configuration parameters for the training process.
        """
        self.parameters = parameters

        # Reproducibility
        torch.manual_seed(self.parameters.random_seed)
        random.seed(self.parameters.random_seed)

    def train(self):
        """
        Execute the main training loop for MAPPO.

        Returns:
            tuple: Containing the environment, decision-making module, priority module (possibly), and updated parameters.
        """
        env = self._setup_environment()
        save_data = self._initialize_save_data()
        decision_making_module = self._setup_decision_making_module(env)
        optimization_module = self._setup_optimization_module(env, decision_making_module)
        priority_module = self._setup_priority_module(env)

        self._ensure_save_directory_exists()

        if self.parameters.is_using_cbf:
            if not self.parameters.is_load_model:
                raise ValueError(
                    "CBF is currently only supported for online training. Set parameters.is_load_model to True to avoid this error."
                )
            if self.parameters.n_agents != 1:
                raise ValueError(
                    "CBF is currently only supported for single-agent scenarios."
                )
            self.cbf_controllers = self._setup_cbf_qp_controller(env)
            self._load_existing_model_for_cbf(decision_making_module, priority_module)
        else:
            self.cbf_controllers = None

        if self.parameters.is_load_model:
            self._load_existing_model(decision_making_module, optimization_module, priority_module)
            if not self.parameters.is_continue_train:
                cprint("[INFO] Training will not continue.", "blue")
                return (
                    env,
                    decision_making_module,
                    optimization_module,
                    priority_module,
                    self.cbf_controllers,
                    self.parameters,
                )

        collector = self._setup_data_collector(
            env, decision_making_module, priority_module
        )
        replay_buffer = self._setup_replay_buffer()

        pbar = tqdm(total=self.parameters.n_iters, desc="epi_rew_mean = 0")

        t_start = time.time()
        for tensordict_data in collector:
            self._process_tensordict_data(tensordict_data, env)
            self._compute_gae(tensordict_data, optimization_module, priority_module)
            self._update_priorities(tensordict_data)

            data_view = tensordict_data.reshape(-1)
            replay_buffer.extend(data_view)

            self._train_epoch(optimization_module, priority_module, replay_buffer)

            collector.update_policy_weights_()

            self._log_and_save(
                tensordict_data,
                decision_making_module,
                optimization_module,
                priority_module,
                save_data,
                pbar,
            )
            self._update_learning_rate(optimization_module, pbar)
            pbar.update()  # Increment the progress bar

        self._save_final_model(decision_making_module, optimization_module, priority_module)
        self._print_training_summary(t_start)

<<<<<<< HEAD
        return env, decision_making_module, optimization_module, priority_module, self.parameters
=======
        return (
            env,
            decision_making_module.policy,
            priority_module,
            self.cbf_controllers,
            self.parameters,
        )
>>>>>>> 1c490bd1

    def _setup_environment(self):
        """Set up the training environment."""
        scenario = ScenarioRoadTraffic()
        scenario.parameters = self.parameters
        env = VmasEnv(
            scenario=scenario,
            num_envs=self.parameters.num_vmas_envs,
            continuous_actions=True,
            max_steps=self.parameters.max_steps,
            device=self.parameters.device,
            n_agents=self.parameters.n_agents,
        )
        env = TransformedEnvCustom(
            env,
            RewardSum(
                in_keys=[env.reward_key], out_keys=[("agents", "episode_reward")]
            ),
        )
        return env

    def _initialize_save_data(self):
        """Initialize the data structure for saving training progress."""
        return SaveData(
            parameters=self.parameters,
            episode_reward_mean_list=[],
        )

    def _setup_decision_making_module(self, env):
        """Set up the decision-making module."""
        return DecisionMakingModule.from_env(env, env.scenario.parameters)

    def _setup_optimization_module(self, env, decision_module: DecisionMakingModule):
        mappo = True
        return OptimizationModule(env=env, decision_module=decision_module, mappo=mappo)

    def _setup_priority_module(self, env):
        """Set up the priority module if prioritized MARL is enabled."""
        if self.parameters.is_using_prioritized_marl:
<<<<<<< HEAD
            return PriorityModule(env=env, Fpo=True)
        return None

    def _setup_cbf_module(self, env):
        """Set up the Control Barrier Function (CBF) module if enabled."""
        if self.parameters.is_using_cbf:
            return CBFModule(env=env, mappo=True)
        return None
=======
            return PriorityModule(env=env, mappo=True)
        else:
            return None
>>>>>>> 1c490bd1

    def _ensure_save_directory_exists(self):
        """Ensure the directory for saving models exists."""
        if not os.path.exists(self.parameters.where_to_save):
            os.makedirs(self.parameters.where_to_save)
            print(
                colored(
                    "[INFO] Created a new directory to save the trained model:", "black"
                ),
                colored(f"{self.parameters.where_to_save}", "blue"),
            )

    def _load_existing_model(self, decision_making_module, optimization_module, priority_module):
        """Load an existing model if find one."""
        highest_reward = find_the_highest_reward_among_all_models(
            self.parameters.where_to_save
        )
        self.parameters.episode_reward_mean_current = highest_reward
        if highest_reward is not float("-inf"):
            self._load_model(decision_making_module, optimization_module, priority_module)
        else:
            raise ValueError("No valid model found in the specified directory.")

    def _load_model(self, decision_making_module, optimization_module, priority_module):
        """Load either the final or an intermediate model based on parameters."""
        if self.parameters.is_load_final_model:
            self._load_final_model(decision_making_module, priority_module)
        else:
            self._load_intermediate_model(decision_making_module, optimization_module, priority_module)

    def _load_final_model(self, decision_making_module: DecisionMakingModule, priority_module):
        """Load the final model."""
        decision_making_module.policy.load_state_dict(
            torch.load(
                self.parameters.where_to_save + "final_policy.pth", weights_only=True
            )
        )
        cprint("[INFO] Loaded the final model", "red")
        if priority_module and self.parameters.prioritization_method.lower() == "marl":
            priority_module.policy.load_state_dict(
                torch.load(
                    self.parameters.where_to_save + "final_priority_policy.pth",
                    weights_only=True,
                )
            )
            cprint("[INFO] Loaded the final priority model", "red")

    def _load_intermediate_model(self,
                                 decision_making_module: DecisionMakingModule,
                                 optimization_module: OptimizationModule,
                                 priority_module = None):
        """Load an intermediate model."""
        (
            PATH_POLICY,
            PATH_CRITIC,
            PATH_PRIORITY_POLICY,
            PATH_PRIORITY_CRITIC,
            PATH_FIG,
            PATH_JSON,
        ) = get_path_to_save_model(parameters=self.parameters)

<<<<<<< HEAD
        decision_making_module.policy.load_state_dict(torch.load(PATH_POLICY))

=======
        decision_making_module.policy.load_state_dict(
            torch.load(PATH_POLICY, weights_only=True)
        )
>>>>>>> 1c490bd1
        cprint(f"[INFO] Loaded the intermediate model '{PATH_POLICY}'", "blue")

        if priority_module and self.parameters.prioritization_method.lower() == "marl":
            priority_module.policy.load_state_dict(
                torch.load(PATH_PRIORITY_POLICY, weights_only=True)
            )
            cprint(
                f"[INFO] Loaded the intermediate priority model '{PATH_PRIORITY_POLICY}'",
                "blue",
            )

        if self.parameters.is_continue_train:
            cprint("[INFO] Training will continue with the loaded model.", "red")
<<<<<<< HEAD
            optimization_module.critic.load_state_dict(torch.load(PATH_CRITIC))
=======
            decision_making_module.critic.load_state_dict(
                torch.load(PATH_CRITIC, weights_only=True)
            )
>>>>>>> 1c490bd1
            if (
                priority_module
                and self.parameters.prioritization_method.lower() == "marl"
            ):
                priority_module.critic.load_state_dict(
                    torch.load(PATH_PRIORITY_CRITIC, weights_only=True)
                )

    def _setup_data_collector(self, env, decision_making_module, priority_module):
        """Set up the data collector for gathering experience."""
        if self.parameters.is_using_cbf:
            self.cbf_controllers = self._setup_cbf_qp_controller(env)
            return SyncDataCollectorCustom(
                env,
                decision_making_module.policy,
                priority_module=priority_module,
                cbf_controllers=self.cbf_controllers,
                device=self.parameters.device,
                storing_device=self.parameters.device,
                frames_per_batch=self.parameters.frames_per_batch,
                total_frames=self.parameters.total_frames,
            )
        else:
            return SyncDataCollectorCustom(
                env,
                decision_making_module.policy,
                priority_module=priority_module,
                device=self.parameters.device,
                storing_device=self.parameters.device,
                frames_per_batch=self.parameters.frames_per_batch,
                total_frames=self.parameters.total_frames,
            )

    def _setup_replay_buffer(self):
        """Set up the replay buffer for storing experiences."""
        if self.parameters.is_prb:
            return TensorDictPrioritizedReplayBuffer(
                alpha=0.7,
                beta=0.6,
                storage=LazyTensorStorage(
                    self.parameters.frames_per_batch, device=self.parameters.device
                ),
                batch_size=self.parameters.minibatch_size,
                priority_key="td_error",
            )
        else:
            return ReplayBuffer(
                storage=LazyTensorStorage(
                    self.parameters.frames_per_batch, device=self.parameters.device
                ),
                sampler=SamplerWithoutReplacement(),
                batch_size=self.parameters.minibatch_size,
            )

    def _process_tensordict_data(self, tensordict_data, env):
        """Process the collected tensordict data."""
        tensordict_data.set(
            ("next", "agents", "done"),
            tensordict_data.get(("next", "done"))
            .unsqueeze(-1)
            .expand(tensordict_data.get_item_shape(("next", env.reward_key))),
        )
        tensordict_data.set(
            ("next", "agents", "terminated"),
            tensordict_data.get(("next", "terminated"))
            .unsqueeze(-1)
            .expand(tensordict_data.get_item_shape(("next", env.reward_key))),
        )

    def _compute_gae(self,
                     tensordict_data,
                     optimization_module: OptimizationModule,
                     priority_module: PriorityModule):
        """Compute Generalized Advantage Estimation (GAE)."""
        with torch.no_grad():
            optimization_module.GAE(
                tensordict_data,
                params=optimization_module.loss_module.critic_network_params,
                target_params=optimization_module.loss_module.target_critic_network_params,
            )
            if (
                priority_module
                and self.parameters.prioritization_method.lower() == "marl"
            ):
                priority_module.GAE(
                    tensordict_data,
                    params=priority_module.loss_module.critic_network_params,
                    target_params=priority_module.loss_module.target_critic_network_params,
                )

    def _update_priorities(self, tensordict_data):
        """Update priorities for prioritized replay buffer."""
        if self.parameters.is_prb:
            td_error = compute_td_error(tensordict_data, gamma=0.9)
            tensordict_data.set(("td_error"), td_error)
            assert (
                tensordict_data["td_error"].min() >= 0
            ), "TD error must be greater than 0"

    def _train_epoch(self,
                     optimization_module : OptimizationModule,
                     priority_module,
                     replay_buffer):
        """Train for one epoch."""
        for _ in range(self.parameters.num_epochs):
            for _ in range(
                self.parameters.frames_per_batch // self.parameters.minibatch_size
            ):
                mini_batch_data, info = replay_buffer.sample(return_info=True)
                self._train_on_batch(
                    optimization_module, priority_module, mini_batch_data
                )
                if self.parameters.is_prb:
                    self._update_priorities_after_training(
                        optimization_module,
                        priority_module,
                        mini_batch_data,
                        replay_buffer,
                    )

    def _train_on_batch(self,
                        optimization_module: OptimizationModule,
                        priority_module,
                        mini_batch_data):
        """Train on a single batch of data."""
        loss_vals = optimization_module.loss_module(mini_batch_data)
        loss_value = (
            loss_vals["loss_objective"]
            + loss_vals["loss_critic"]
            + loss_vals["loss_entropy"]
        )
        assert not loss_value.isnan().any() and not loss_value.isinf().any()
        loss_value.backward()
        torch.nn.utils.clip_grad_norm_(
            optimization_module.loss_module.parameters(),
            self.parameters.max_grad_norm,
        )
        optimization_module.optim.step()
        optimization_module.optim.zero_grad()

        if priority_module and self.parameters.prioritization_method.lower() == "marl":
            priority_module.compute_losses_and_optimize(mini_batch_data)

    def _update_priorities_after_training(self,
                                          optimization_module: OptimizationModule,
                                          priority_module,
                                          mini_batch_data,
                                          replay_buffer):
        """Update priorities in the replay buffer after training."""
        with torch.no_grad():
            optimization_module.GAE(
                mini_batch_data,
                params=optimization_module.loss_module.critic_params,
                target_params=optimization_module.loss_module.target_critic_params,
            )
            if (
                priority_module
                and self.parameters.prioritization_method.lower() == "marl"
            ):
                priority_module.GAE(
                    mini_batch_data,
                    params=priority_module.loss_module.critic_params,
                    target_params=priority_module.loss_module.target_critic_params,
                )
        new_td_errors = compute_td_error(mini_batch_data, gamma=0.9)
        mini_batch_data.set("td_error", new_td_errors)
        replay_buffer.update_tensordict_priority(mini_batch_data)

    def _log_and_save(
        self, tensordict_data, decision_making_module, optimization_module, priority_module, save_data, pbar
    ):
        """Log training progress and save intermediate models."""
        done = tensordict_data.get(("next", "agents", "done"))
        episode_reward_mean_current = (
            tensordict_data.get(("next", "agents", "episode_reward"))[done]
            .mean()
            .item()
        )
        episode_reward_mean_current = round(episode_reward_mean_current, 2)
        save_data.episode_reward_mean_list.append(episode_reward_mean_current)
        pbar.set_description(
            f"Episode mean reward = {episode_reward_mean_current:.2f}", refresh=False
        )

        if self.parameters.is_save_intermediate_model:
            self._save_intermediate_model(
                decision_making_module,
                priority_module,
                optimization_module,
                save_data,
                episode_reward_mean_current,
            )

    def _save_intermediate_model(
        self,
        decision_making_module,
        optimization_module,
        priority_module,
        save_data,
        episode_reward_mean_current,
    ):
        """Save an intermediate model if it performs better than the previous best."""
        self.parameters.episode_reward_mean_current = episode_reward_mean_current

        if episode_reward_mean_current > self.parameters.episode_reward_intermediate:
            # Save intermediate model only when its episode mean reward is better than the saved one
            self.parameters.episode_reward_intermediate = episode_reward_mean_current
            save(
                self.parameters,
                save_data,
                decision_making_module,
                optimization_module,
                priority_module if priority_module else None,
            )
        else:
            # Otherwise only save parameters and episode mean reward values
            self.parameters.episode_reward_mean_current = (
                self.parameters.episode_reward_intermediate
            )
            save(
                self.parameters,
                save_data,
                None,
                None,
                None
            )

    def _update_learning_rate(self, optimization_module: OptimizationModule, pbar):
        """Update the learning rate based on training progress."""
        for param_group in optimization_module.optim.param_groups:
            lr_decay = (self.parameters.lr - self.parameters.lr_min) * (
                1 - (pbar.n / self.parameters.n_iters)
            )
            param_group["lr"] = self.parameters.lr_min + lr_decay
            if pbar.n % 10 == 0:
                print(f"Learning rate updated to {param_group['lr']}.")

    def _save_final_model(self,
                          decision_making_module: DecisionMakingModule,
                          optimization_module: OptimizationModule,
                          priority_module):
        """Save the final trained model."""
        torch.save(
            decision_making_module.policy.state_dict(),
            os.path.join(self.parameters.where_to_save, "final_policy.pth"),
        )
        torch.save(
            optimization_module.critic.state_dict(),
            os.path.join(self.parameters.where_to_save, "final_critic.pth"),
        )

        if (
            self.parameters.is_using_prioritized_marl
            and self.parameters.prioritization_method.lower() == "marl"
        ):
            torch.save(
                priority_module.policy.state_dict(),
                os.path.join(
                    self.parameters.where_to_save, "final_priority_policy.pth"
                ),
            )
            torch.save(
                priority_module.critic.state_dict(),
                os.path.join(
                    self.parameters.where_to_save, "final_priority_critic.pth"
                ),
            )

        print(
            colored("[INFO] All files have been saved under:", "black"),
            colored(f"{self.parameters.where_to_save}", "red"),
        )

    def _print_training_summary(self, t_start):
        """Print a summary of the training process."""
        training_duration = (time.time() - t_start) / 3600
        cprint(f"[INFO] Training duration: {training_duration:.2f} hours.", "blue")

    def _setup_cbf_qp_controller(self, env):
        """Set up the cbf_qp_controller if cbf constrained MARL is enabled."""
        if (
            self.parameters.is_using_cbf
            and not self.parameters.is_using_centralized_cbf
        ):
            # Each agent in each environment has one CBF-based controller
            cbf_controllers = [
                [
                    CBFQP(env=env, env_idx=env_idx, agent_idx=agent_idx)
                    for agent_idx in range(self.parameters.n_agents)
                ]
                for env_idx in range(self.parameters.num_vmas_envs)
            ]
            return cbf_controllers
        elif self.parameters.is_using_cbf and self.parameters.is_using_centralized_cbf:
            # Each environment has one CBF-based controller
            raise NotImplementedError("Centralized CBF is not implemented yet.")
            cbf_controllers = [
                CBFQP(env=env, env_idx=env_idx)
                for env_idx in range(self.parameters.num_vmas_envs)
            ]
            return cbf_controllers
        else:
            return None

    def _load_existing_model_for_cbf(self, decision_making_module, priority_module):
        """Load RL decision making and priority policy model"""
        decision_making_module.policy.load_state_dict(
            torch.load(self.parameters.where_to_save + "final_policy.pth")
        )

        cprint(
            "[INFO] Loaded decision-making model for CBF-constrained MARL",
            "red",
        )

        if (
            self.parameters.is_using_prioritized_marl
            and self.parameters.prioritization_method.lower() == "marl"
        ):
            priority_module.policy.load_state_dict(
                torch.load(self.parameters.where_to_save + "final_priority_policy.pth")
            )
            cprint("[INFO] Loaded priority model for CBF-constrained MARL", "red")
        else:
            priority_module = None

            cprint(
                "[INFO] Use random priority model for priority-based solving",
                "red",
            )


def mappo_cavs(parameters: Parameters):
    """
    Main function to initialize and run the MAPPO training for CAVs.

    Args:
        parameters (Parameters): Configuration parameters for the training process.

    Returns:
        tuple: Containing the environment, decision-making module, priority module, and updated parameters.
    """
    trainer = MAPPOCAVs(parameters)
    return trainer.train()


if __name__ == "__main__":
    config_file = "config.json"
    parameters = Parameters.from_json(config_file)
<<<<<<< HEAD
    env, decision_making_module, priority_module, parameters = mappo_cavs(parameters=parameters)
=======
    env, policy, priority_module, _, parameters = mappo_cavs(parameters=parameters)
>>>>>>> 1c490bd1
<|MERGE_RESOLUTION|>--- conflicted
+++ resolved
@@ -17,15 +17,7 @@
 # torch.autograd.set_detect_anomaly(True)
 
 # Data collection
-from sigmarl.helper_training import (
-<<<<<<< HEAD
-    SyncDataCollectorCustom
-=======
-    SyncDataCollectorCustom,
-    DecisionMakingModule,
-    PriorityModule,
->>>>>>> 1c490bd1
-)
+from sigmarl.helper_training import SyncDataCollectorCustom
 from torchrl.data.replay_buffers import ReplayBuffer
 from torchrl.data import TensorDictPrioritizedReplayBuffer
 from torchrl.data.replay_buffers.samplers import SamplerWithoutReplacement
@@ -49,7 +41,7 @@
     get_path_to_save_model,
     find_the_highest_reward_among_all_models,
     save,
-    compute_td_error
+    compute_td_error,
 )
 from sigmarl.modules.cbf_module import CBFModule
 from sigmarl.modules.decision_making_module import DecisionMakingModule
@@ -90,7 +82,9 @@
         env = self._setup_environment()
         save_data = self._initialize_save_data()
         decision_making_module = self._setup_decision_making_module(env)
-        optimization_module = self._setup_optimization_module(env, decision_making_module)
+        optimization_module = self._setup_optimization_module(
+            env, decision_making_module
+        )
         priority_module = self._setup_priority_module(env)
 
         self._ensure_save_directory_exists()
@@ -110,7 +104,9 @@
             self.cbf_controllers = None
 
         if self.parameters.is_load_model:
-            self._load_existing_model(decision_making_module, optimization_module, priority_module)
+            self._load_existing_model(
+                decision_making_module, optimization_module, priority_module
+            )
             if not self.parameters.is_continue_train:
                 cprint("[INFO] Training will not continue.", "blue")
                 return (
@@ -153,20 +149,18 @@
             self._update_learning_rate(optimization_module, pbar)
             pbar.update()  # Increment the progress bar
 
-        self._save_final_model(decision_making_module, optimization_module, priority_module)
+        self._save_final_model(
+            decision_making_module, optimization_module, priority_module
+        )
         self._print_training_summary(t_start)
 
-<<<<<<< HEAD
-        return env, decision_making_module, optimization_module, priority_module, self.parameters
-=======
         return (
             env,
-            decision_making_module.policy,
+            decision_making_module,
+            optimization_module,
             priority_module,
-            self.cbf_controllers,
             self.parameters,
         )
->>>>>>> 1c490bd1
 
     def _setup_environment(self):
         """Set up the training environment."""
@@ -206,20 +200,9 @@
     def _setup_priority_module(self, env):
         """Set up the priority module if prioritized MARL is enabled."""
         if self.parameters.is_using_prioritized_marl:
-<<<<<<< HEAD
-            return PriorityModule(env=env, Fpo=True)
-        return None
-
-    def _setup_cbf_module(self, env):
-        """Set up the Control Barrier Function (CBF) module if enabled."""
-        if self.parameters.is_using_cbf:
-            return CBFModule(env=env, mappo=True)
-        return None
-=======
             return PriorityModule(env=env, mappo=True)
         else:
             return None
->>>>>>> 1c490bd1
 
     def _ensure_save_directory_exists(self):
         """Ensure the directory for saving models exists."""
@@ -232,14 +215,18 @@
                 colored(f"{self.parameters.where_to_save}", "blue"),
             )
 
-    def _load_existing_model(self, decision_making_module, optimization_module, priority_module):
+    def _load_existing_model(
+        self, decision_making_module, optimization_module, priority_module
+    ):
         """Load an existing model if find one."""
         highest_reward = find_the_highest_reward_among_all_models(
             self.parameters.where_to_save
         )
         self.parameters.episode_reward_mean_current = highest_reward
         if highest_reward is not float("-inf"):
-            self._load_model(decision_making_module, optimization_module, priority_module)
+            self._load_model(
+                decision_making_module, optimization_module, priority_module
+            )
         else:
             raise ValueError("No valid model found in the specified directory.")
 
@@ -248,9 +235,13 @@
         if self.parameters.is_load_final_model:
             self._load_final_model(decision_making_module, priority_module)
         else:
-            self._load_intermediate_model(decision_making_module, optimization_module, priority_module)
-
-    def _load_final_model(self, decision_making_module: DecisionMakingModule, priority_module):
+            self._load_intermediate_model(
+                decision_making_module, optimization_module, priority_module
+            )
+
+    def _load_final_model(
+        self, decision_making_module: DecisionMakingModule, priority_module
+    ):
         """Load the final model."""
         decision_making_module.policy.load_state_dict(
             torch.load(
@@ -267,10 +258,12 @@
             )
             cprint("[INFO] Loaded the final priority model", "red")
 
-    def _load_intermediate_model(self,
-                                 decision_making_module: DecisionMakingModule,
-                                 optimization_module: OptimizationModule,
-                                 priority_module = None):
+    def _load_intermediate_model(
+        self,
+        decision_making_module: DecisionMakingModule,
+        optimization_module: OptimizationModule,
+        priority_module=None,
+    ):
         """Load an intermediate model."""
         (
             PATH_POLICY,
@@ -281,14 +274,9 @@
             PATH_JSON,
         ) = get_path_to_save_model(parameters=self.parameters)
 
-<<<<<<< HEAD
-        decision_making_module.policy.load_state_dict(torch.load(PATH_POLICY))
-
-=======
         decision_making_module.policy.load_state_dict(
             torch.load(PATH_POLICY, weights_only=True)
         )
->>>>>>> 1c490bd1
         cprint(f"[INFO] Loaded the intermediate model '{PATH_POLICY}'", "blue")
 
         if priority_module and self.parameters.prioritization_method.lower() == "marl":
@@ -302,13 +290,9 @@
 
         if self.parameters.is_continue_train:
             cprint("[INFO] Training will continue with the loaded model.", "red")
-<<<<<<< HEAD
-            optimization_module.critic.load_state_dict(torch.load(PATH_CRITIC))
-=======
-            decision_making_module.critic.load_state_dict(
-                torch.load(PATH_CRITIC, weights_only=True)
-            )
->>>>>>> 1c490bd1
+            optimization_module.critic.load_state_dict(
+                torch.load(PATH_CRITIC), weights_only=True
+            )
             if (
                 priority_module
                 and self.parameters.prioritization_method.lower() == "marl"
@@ -378,10 +362,12 @@
             .expand(tensordict_data.get_item_shape(("next", env.reward_key))),
         )
 
-    def _compute_gae(self,
-                     tensordict_data,
-                     optimization_module: OptimizationModule,
-                     priority_module: PriorityModule):
+    def _compute_gae(
+        self,
+        tensordict_data,
+        optimization_module: OptimizationModule,
+        priority_module: PriorityModule,
+    ):
         """Compute Generalized Advantage Estimation (GAE)."""
         with torch.no_grad():
             optimization_module.GAE(
@@ -408,10 +394,9 @@
                 tensordict_data["td_error"].min() >= 0
             ), "TD error must be greater than 0"
 
-    def _train_epoch(self,
-                     optimization_module : OptimizationModule,
-                     priority_module,
-                     replay_buffer):
+    def _train_epoch(
+        self, optimization_module: OptimizationModule, priority_module, replay_buffer
+    ):
         """Train for one epoch."""
         for _ in range(self.parameters.num_epochs):
             for _ in range(
@@ -429,10 +414,9 @@
                         replay_buffer,
                     )
 
-    def _train_on_batch(self,
-                        optimization_module: OptimizationModule,
-                        priority_module,
-                        mini_batch_data):
+    def _train_on_batch(
+        self, optimization_module: OptimizationModule, priority_module, mini_batch_data
+    ):
         """Train on a single batch of data."""
         loss_vals = optimization_module.loss_module(mini_batch_data)
         loss_value = (
@@ -452,11 +436,13 @@
         if priority_module and self.parameters.prioritization_method.lower() == "marl":
             priority_module.compute_losses_and_optimize(mini_batch_data)
 
-    def _update_priorities_after_training(self,
-                                          optimization_module: OptimizationModule,
-                                          priority_module,
-                                          mini_batch_data,
-                                          replay_buffer):
+    def _update_priorities_after_training(
+        self,
+        optimization_module: OptimizationModule,
+        priority_module,
+        mini_batch_data,
+        replay_buffer,
+    ):
         """Update priorities in the replay buffer after training."""
         with torch.no_grad():
             optimization_module.GAE(
@@ -478,7 +464,13 @@
         replay_buffer.update_tensordict_priority(mini_batch_data)
 
     def _log_and_save(
-        self, tensordict_data, decision_making_module, optimization_module, priority_module, save_data, pbar
+        self,
+        tensordict_data,
+        decision_making_module,
+        optimization_module,
+        priority_module,
+        save_data,
+        pbar,
     ):
         """Log training progress and save intermediate models."""
         done = tensordict_data.get(("next", "agents", "done"))
@@ -528,13 +520,7 @@
             self.parameters.episode_reward_mean_current = (
                 self.parameters.episode_reward_intermediate
             )
-            save(
-                self.parameters,
-                save_data,
-                None,
-                None,
-                None
-            )
+            save(self.parameters, save_data, None, None, None)
 
     def _update_learning_rate(self, optimization_module: OptimizationModule, pbar):
         """Update the learning rate based on training progress."""
@@ -546,10 +532,12 @@
             if pbar.n % 10 == 0:
                 print(f"Learning rate updated to {param_group['lr']}.")
 
-    def _save_final_model(self,
-                          decision_making_module: DecisionMakingModule,
-                          optimization_module: OptimizationModule,
-                          priority_module):
+    def _save_final_model(
+        self,
+        decision_making_module: DecisionMakingModule,
+        optimization_module: OptimizationModule,
+        priority_module,
+    ):
         """Save the final trained model."""
         torch.save(
             decision_making_module.policy.state_dict(),
@@ -658,8 +646,6 @@
 if __name__ == "__main__":
     config_file = "config.json"
     parameters = Parameters.from_json(config_file)
-<<<<<<< HEAD
-    env, decision_making_module, priority_module, parameters = mappo_cavs(parameters=parameters)
-=======
-    env, policy, priority_module, _, parameters = mappo_cavs(parameters=parameters)
->>>>>>> 1c490bd1
+    env, decision_making_module, priority_module, parameters = mappo_cavs(
+        parameters=parameters
+    )