--- conflicted
+++ resolved
@@ -117,11 +117,7 @@
         else:
             return dx
 
-<<<<<<< HEAD
-    def step(self, x0, u, dt, tick_per_step=5, is_return_end_state=True):
-=======
     def step(self, x0, u, dt, tick_per_step=1, is_return_end_state=True):
->>>>>>> 1c490bd1
         """
         Perform a discrete integration step using the ODE solver for batch processing across different environments.
 
